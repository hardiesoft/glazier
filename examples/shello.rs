use glazier::kurbo::Size;
use glazier::{Application, Cursor, FileDialogToken, FileInfo, IdleToken, KeyEvent, MouseEvent, Region, Scalable, TimerToken, WinHandler, WindowHandle, Modifiers};
use parley::{FontContext, Layout};
use std::any::Any;
use keyboard_types::{Code, KeyState};
use vello::util::{RenderContext, RenderSurface};
use vello::{Renderer, SceneFragment};
use vello::{
    glyph::{
        pinot::{types::Tag, FontRef},
        GlyphContext,
    },
    kurbo::{Affine, PathEl, Point, Rect},
    peniko::{Brush, Color, Fill, Mix, Stroke},
    Scene, SceneBuilder,
};

const WIDTH: usize = 2048;
const HEIGHT: usize = 1536;

fn main() {
    let app = Application::new().unwrap();
    let mut window_builder = glazier::WindowBuilder::new(app.clone());
    window_builder.resizable(false);
    window_builder.set_title("Hello Vello");
    window_builder.set_size((WIDTH as f64 / 2., HEIGHT as f64 / 2.).into());
    window_builder.set_handler(Box::new(WindowState::new()));
    let window_handle = window_builder.build().unwrap();
    window_handle.show();
    app.run(None);
}

struct WindowState {
    handle: WindowHandle,
    render: RenderContext,
    renderer: Renderer,
    surface: Option<RenderSurface>,
    scene: Scene,
    size: Size,
    font_context: FontContext,
    retained_shapes: Vec<(SceneFragment, Affine)>,
    counter: u64,
}

impl WindowState {
    pub fn new() -> Self {
        let render = pollster::block_on(RenderContext::new()).unwrap();
        let renderer = Renderer::new(&render.device).unwrap();
        Self {
            handle: Default::default(),
            surface: None,
            render,
            renderer,
            scene: Default::default(),
            font_context: FontContext::new(),
            counter: 0,
            size: Size::new(800.0, 600.0),
            retained_shapes: Vec::new()
        }
    }

    #[cfg(target_os = "macos")]
    fn schedule_render(&self) {
        self.handle
            .get_idle_handle()
            .unwrap()
            .schedule_idle(IdleToken::new(0));
    }

    #[cfg(not(target_os = "macos"))]
    fn schedule_render(&self) {
        self.handle.invalidate();
    }

    fn surface_size(&self) -> (u32, u32) {
        let handle = &self.handle;
        let scale = handle.get_scale().unwrap_or_default();
        let insets = handle.content_insets().to_px(scale);
        let mut size = handle.get_size().to_px(scale);
        size.width -= insets.x_value();
        size.height -= insets.y_value();
        (size.width as u32, size.height as u32)
    }

    fn render(&mut self) {
        let (width, height) = self.surface_size();
        if self.surface.is_none() {
            self.surface = Some(self.render.create_surface(&self.handle, width, height));
        }
        if self.retained_shapes.len() == 0 {
            let fcx = &mut self.font_context;
            let mut lcx = parley::LayoutContext::new();
            let mut layout_builder =
                lcx.ranged_builder(fcx, "Hello vello! ഹലോ ਸਤ ਸ੍ਰੀ ਅਕਾਲ مرحبا!", 1.0);
            layout_builder.push_default(&parley::style::StyleProperty::FontSize(34.0));
            layout_builder.push(
                &parley::style::StyleProperty::Brush(ParleyBrush(Brush::Solid(Color::rgb8(255, 255, 0)))),
                6..10,
            );
            layout_builder.push(&parley::style::StyleProperty::FontSize(48.0), 6..12);
            layout_builder.push(
                &parley::style::StyleProperty::Brush(ParleyBrush(Color::YELLOW.into())),
                6..12,
            );
            layout_builder.push_default(&parley::style::StyleProperty::Brush(ParleyBrush(
                Brush::Solid(Color::rgb8(255, 255, 255)),
            )));
            let mut layout = layout_builder.build();
            layout.break_all_lines(None, parley::layout::Alignment::Start);

            let mut gcx = GlyphContext::new();
            let mut glyphs = Vec::new();
            for line in layout.lines() {
                for glyph_run in line.glyph_runs() {
                    let mut x = glyph_run.offset();
                    let y = glyph_run.baseline();
                    let run = glyph_run.run();
                    let font = run.font().as_ref();
                    let font_size = run.font_size();
                    let font_ref = FontRef {
                        data: font.data,
                        offset: font.offset,
                    };
                    let style = glyph_run.style();
                    let vars: [(Tag, f32); 0] = [];
                    let mut gp = gcx.new_provider(&font_ref, None, font_size, false, vars);
                    for glyph in glyph_run.glyphs() {
                        if let Some(fragment) = gp.get(glyph.id, Some(&style.brush.0)) {
                            let gx = x + glyph.x;
                            let xform = Affine::translate((gx as f64, 0.0)) * Affine::scale_non_uniform(1.0, -1.0);
                            glyphs.push((fragment, xform));
                        }
                        x += glyph.advance;
                    }
                }
            }
            self.retained_shapes = glyphs;
        }
        render_anim_frame(&mut self.scene, &self.retained_shapes, self.counter);
        self.counter += 1;

        if let Some(surface) = self.surface.as_mut() {
            if surface.config.width != width || surface.config.height != height {
                self.render.resize_surface(surface, width, height);
            }
            let surface_texture = surface.surface.get_current_texture().unwrap();
            self.renderer
                .render_to_surface(
                    &self.render.device,
                    &self.render.queue,
                    &self.scene,
                    &surface_texture,
                    width,
                    height,
                )
                .unwrap();
            surface_texture.present();
        }
    }
}

impl WinHandler for WindowState {
    fn connect(&mut self, handle: &WindowHandle) {
        self.handle = handle.clone();
        self.schedule_render();
    }

    fn prepare_paint(&mut self) {}

    fn paint(&mut self, _: &Region) {
        self.render();
        self.schedule_render();
    }

    fn idle(&mut self, _: IdleToken) {
        self.render();
        self.schedule_render();
    }

    fn command(&mut self, _id: u32) {}

    fn open_file(&mut self, _token: FileDialogToken, file_info: Option<FileInfo>) {
        println!("open file result: {file_info:?}");
    }

    fn save_as(&mut self, _token: FileDialogToken, file: Option<FileInfo>) {
        println!("save file result: {file:?}");
    }

    fn key_down(&mut self, event: KeyEvent) -> bool {
<<<<<<< HEAD
        println!("keydown: {:?}", event);
        match event {
            // Handle cmd-q/ctrl-q to quit.
            KeyEvent { code: Code::KeyQ, state: KeyState::Down, mods, .. } => {
                if mods.contains(Modifiers::META) {
                    self.request_close()
                }
            },
            _ => {}
        }
=======
        println!("keydown: {event:?}");
>>>>>>> ef15d8d1
        false
    }

    fn key_up(&mut self, event: KeyEvent) {
<<<<<<< HEAD
        println!("keyup: {:?}", event);
        match event {
            KeyEvent { code: Code::Escape, state: KeyState::Up, .. } => {
                self.request_close()
            },
            _ => {}
        }
=======
        println!("keyup: {event:?}");
>>>>>>> ef15d8d1
    }

    fn wheel(&mut self, event: &MouseEvent) {
        println!("mouse_wheel {event:?}");
    }

    fn mouse_move(&mut self, _event: &MouseEvent) {
        self.handle.set_cursor(&Cursor::Arrow);
        //println!("mouse_move {event:?}");
    }

    fn mouse_down(&mut self, event: &MouseEvent) {
        println!("mouse_down {event:?}");
    }

    fn mouse_up(&mut self, event: &MouseEvent) {
        println!("mouse_up {event:?}");
    }

    fn timer(&mut self, id: TimerToken) {
        println!("timer fired: {id:?}");
    }

    fn size(&mut self, size: Size) {
        self.size = size;
    }

    fn got_focus(&mut self) {
        println!("Got focus");
    }

    fn lost_focus(&mut self) {
        println!("Lost focus");
    }

    fn request_close(&mut self) {
        self.handle.close();
    }

    fn destroy(&mut self) {
        Application::global().quit()
    }

    fn as_any(&mut self) -> &mut dyn Any {
        self
    }
}

#[derive(Clone, Debug)]
pub struct ParleyBrush(pub Brush);

impl Default for ParleyBrush {
    fn default() -> ParleyBrush {
        ParleyBrush(Brush::Solid(Color::rgb8(0, 0, 0)))
    }
}

impl PartialEq<ParleyBrush> for ParleyBrush {
    fn eq(&self, _other: &ParleyBrush) -> bool {
        true // FIXME
    }
}

impl parley::style::Brush for ParleyBrush {}

pub fn render_text(builder: &mut SceneBuilder, transform: Affine, scale: f64, layout: &Layout<ParleyBrush>) {
    let mut gcx = GlyphContext::new();
    let transform = transform * Affine::scale(scale);
    for line in layout.lines() {
        for glyph_run in line.glyph_runs() {
            let mut x = glyph_run.offset();
            let y = glyph_run.baseline();
            let run = glyph_run.run();
            let font = run.font().as_ref();
            let font_size = run.font_size();
            let font_ref = FontRef {
                data: font.data,
                offset: font.offset,
            };
            let style = glyph_run.style();
            let vars: [(Tag, f32); 0] = [];
            let mut gp = gcx.new_provider(&font_ref, None, font_size, false, vars);
            for glyph in glyph_run.glyphs() {
                if let Some(fragment) = gp.get(glyph.id, Some(&style.brush.0)) {
                    let gx = x + glyph.x;
                    let gy = y - glyph.y;
                    let xform = Affine::translate((gx as f64, gy as f64 * (1.0 / scale)))
                        * Affine::scale_non_uniform(1.0, -1.0);
                    builder.append(&fragment, Some(transform * xform));
                }
                x += glyph.advance;
            }
        }
    }
}

pub fn render_anim_frame(scene: &mut Scene, retained_shapes: &Vec<(SceneFragment, Affine)>, i: u64) {
    let mut sb = SceneBuilder::for_scene(scene);
    let rect = Rect::from_origin_size(Point::new(0.0, 0.0), (1000.0, 1000.0));
    sb.fill(
        Fill::NonZero,
        Affine::IDENTITY,
        &Brush::Solid(Color::rgb8(128, 128, 128)),
        None,
        &rect,
    );

    let scale = (i as f64 * 0.01).sin() * 0.5 + 1.5;

    // Scale the whole layer/group
    for (glyph, transform) in retained_shapes {
        sb.append(glyph, Some(Affine::translate((100.0, 448.0)) * Affine::scale(scale) * *transform));
    }
    //render_text(&mut sb, Affine::translate((100.0, 448.0)), scale, &layout);

    let th = (std::f64::consts::PI / 180.0) * (i as f64);
    let center = Point::new(500.0, 500.0);
    let mut p1 = center;
    p1.x += 400.0 * th.cos();
    p1.y += 400.0 * th.sin();
    sb.stroke(
        &Stroke::new(5.0),
        Affine::IDENTITY,
        &Brush::Solid(Color::rgb8(128, 0, 0)),
        None,
        &[PathEl::MoveTo(center), PathEl::LineTo(p1)],
    );
    sb.fill(
        Fill::NonZero,
        Affine::translate((150.0, 150.0)) * Affine::scale(0.2),
        Color::RED,
        None,
        &rect,
    );
    let alpha = (i as f64 * 0.03).sin() as f32 * 0.5 + 0.5;
    sb.push_layer(Mix::Normal, alpha, Affine::IDENTITY, &rect);
    sb.fill(
        Fill::NonZero,
        Affine::translate((100.0, 100.0)) * Affine::scale(0.2),
        Color::BLUE,
        None,
        &rect,
    );
    sb.fill(
        Fill::NonZero,
        Affine::translate((200.0, 200.0)) * Affine::scale(0.2),
        Color::GREEN,
        None,
        &rect,
    );
    sb.pop_layer();
}<|MERGE_RESOLUTION|>--- conflicted
+++ resolved
@@ -188,8 +188,7 @@
     }
 
     fn key_down(&mut self, event: KeyEvent) -> bool {
-<<<<<<< HEAD
-        println!("keydown: {:?}", event);
+        println!("keydown: {event:?}");
         match event {
             // Handle cmd-q/ctrl-q to quit.
             KeyEvent { code: Code::KeyQ, state: KeyState::Down, mods, .. } => {
@@ -199,24 +198,17 @@
             },
             _ => {}
         }
-=======
-        println!("keydown: {event:?}");
->>>>>>> ef15d8d1
         false
     }
 
     fn key_up(&mut self, event: KeyEvent) {
-<<<<<<< HEAD
-        println!("keyup: {:?}", event);
+        println!("keyup: {event:?}");
         match event {
             KeyEvent { code: Code::Escape, state: KeyState::Up, .. } => {
                 self.request_close()
             },
             _ => {}
         }
-=======
-        println!("keyup: {event:?}");
->>>>>>> ef15d8d1
     }
 
     fn wheel(&mut self, event: &MouseEvent) {
